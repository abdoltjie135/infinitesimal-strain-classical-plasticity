--- conflicted
+++ resolved
@@ -258,13 +258,14 @@
         ConstitutiveLaw(const double sigma_0,                   // initial yield stress
                         const double hardening_slope,           // hardening slope (H in the textbook)
                         const double kappa,                     // bulk modulus (K in the textbook)
-                        const double mu);                       // shear modulus (G in the textbook)
+                        const double mu,                        // shear modulus (G in the textbook)
+                        const double gamma_kin);                // kinematic hardening parameter
 
         // The following function performs the return-mapping algorithm and determines the derivative of stress with
         // respect to strain based off of whether a one-vector or a two-vector return was used
         bool return_mapping_and_derivative_stress_strain(const SymmetricTensor<2, dim>& elastic_strain_trial,
             std::shared_ptr<PointHistory<dim>> &qph,
-            std::string yield_criteria) const;
+            std::string yield_criteria, std::string hardening_law) const;
 
         SymmetricTensor<4, dim> derivative_of_isotropic_tensor(Tensor<1, dim> x, Tensor<2, dim> e,
             SymmetricTensor<2, dim>, SymmetricTensor<2, dim> Y, SymmetricTensor<2, dim> dy_dx) const;
@@ -284,7 +285,8 @@
     ConstitutiveLaw<dim>::ConstitutiveLaw(const double sigma_0,
                                           const double hardening_slope,
                                           const double kappa,
-                                          const double mu)
+                                          const double mu,
+                                          const double gamma_kin)
     // initialize the member variables
     : sigma_0(sigma_0)
     , kappa(kappa)
@@ -359,12 +361,16 @@
     }
 
 
+    // TODO: The Von_Mises yield criteria should still be added along with
+    //  both hardening behaviours (isotropic and kinematic) should for both yield criteria (Von Mises and Tresca)
     // The following function checks if it is plastic or elastic
     template <int dim>
     bool ConstitutiveLaw<dim>::return_mapping_and_derivative_stress_strain(
         const SymmetricTensor<2, dim> &elastic_strain_trial,
         std::shared_ptr<PointHistory<dim>> &qph,
-        std::string yield_criteria) const
+        // NOTE: The following arguments are for when the kinematic hardening and Von Mises gets incorporated
+        std::string yield_criteria,
+        std::string hardening_law) const
     {
         Assert(dim == 3, ExcNotImplemented());
 
@@ -375,6 +381,10 @@
         const double H = hardening_slope;
 
         double accumulated_plastic_strain_n;
+
+        // The following boolean variables will be used later for construction of the consistent tangent matrix
+        bool is_two_vector_return;
+        bool is_right_corner;
 
         // Elastic Predictor Step (Box 8.1, Step i) from the textbook
         auto elastic_strain_trial_eigenvector_pairs =
@@ -520,7 +530,7 @@
             // Check if the updated principal stresses satisfy s1 >= s2 >= s3 (Box 8.1, Step iv.b) from the textbook
             if (s1 >= s2 && s2 >= s3)
             {
-                // one-vector return
+                is_two_vector_return = false;
 
                 // std::cout << "Plastic: one-vector return" << std::endl;
 
@@ -583,14 +593,15 @@
                 return true;
             }
 
-            // Two-vector return
-
             // std::cout << "Plastic: two-vector return" << std::endl;
+
+            is_two_vector_return = true;
 
             if (deviatoric_stress_trial_eigenvalues[0] + deviatoric_stress_trial_eigenvalues[dim - 1] -
                 2.0 * deviatoric_stress_trial_eigenvalues[1] > 0.)
             {
                 // Right corner return
+                is_right_corner = true;
 
                 // computing ds/de for the two-vector right return
                 // This relates to equation 8.5.2 in the textbook
@@ -720,6 +731,7 @@
             }
 
             // Left corner return
+            is_right_corner = false;
 
             // computing ds/de for the two-vector right return
             // This relates to equation 8.5.3 in the textbook
@@ -1212,7 +1224,7 @@
         TrilinosWrappers::MPI::Vector accumulated_plastic_strain_vector;
 
 
-        const double sigma_0, hardening_slope, kappa, mu;
+        const double sigma_0, hardening_slope, kappa, mu, gamma_kin;
         ConstitutiveLaw<dim> constitutive_law;
 
         const std::string base_mesh;
@@ -1236,7 +1248,7 @@
 
         const bool transfer_solution;
         std::string output_dir;
-        const unsigned int n_time_steps;
+        const unsigned int n_refinement_cycles;
         unsigned int current_step;
     };
 
@@ -1263,10 +1275,10 @@
             "global: one global refinement \n"
             "percentage: a fixed percentage of cells gets refined using Kelly error estimator.");
         prm.declare_entry(
-            "number of time-steps",
+            "number of cycles",
             "5",
             Patterns::Integer(),
-            "Number of psuedo time-steps.");
+            "Number of adaptive mesh refinement cycles.");
         prm.declare_entry(
             "output directory",
             "",
@@ -1296,7 +1308,13 @@
             "yield-criteria",
             "Von-Mises",
             Patterns::Selection("Von-Mises|Tresca"),
-            "Select the yield-criteria: 'Von-Mises' or 'Tresca'.");;
+            "Select the yield-criteria: 'Von-Mises' or 'Tresca'.");
+        // The following parameter is for the hardening-law
+        prm.declare_entry(
+            "hardening-law",
+            "isotropic",
+            Patterns::Selection("isotropic|kinematic"),
+            "Select the hardening-law: 'isotropic' or 'kinematic'.");
     }
 
 
@@ -1320,17 +1338,19 @@
           , hardening_slope(1550.0)
           , kappa(166670.0)
           , mu(76920.0)
+          , gamma_kin(0.01)
           , sigma_0(400.0)
-          , constitutive_law(sigma_0, hardening_slope, kappa, mu)
+          , constitutive_law(sigma_0, hardening_slope, kappa, mu, gamma_kin)
 
           , base_mesh(prm.get("base mesh"))
 
           , applied_displacement(prm.get_double("applied displacement"))
 
           , yield_criteria(prm.get("yield-criteria"))
+          , hardening_law(prm.get("hardening-law"))
 
           , transfer_solution(prm.get_bool("transfer solution"))
-          , n_time_steps(prm.get_integer("number of time-steps"))
+          , n_refinement_cycles(prm.get_integer("number of cycles"))
           , current_step(0)
 
     {
@@ -1583,7 +1603,7 @@
                     // The following is step vii (for the current step) and step ii (for the next step) in Box 4.2 in
                     //  the textbook
                     constitutive_law.return_mapping_and_derivative_stress_strain(
-                    strain_tensor[q_point], qph, yield_criteria);
+                    strain_tensor[q_point], qph, yield_criteria, hardening_law);
 
                     SymmetricTensor<2, dim> stress_tensor = qph->get_stress();
 
@@ -1689,7 +1709,7 @@
 
         double residual_norm;
 
-        const double tolerance = 1e-5; // Convergence tolerance for the residual norm
+        const double tolerance = 1e-6; // Convergence tolerance for the residual norm
 
         double first_newton_increment_norm;
 
@@ -1800,8 +1820,7 @@
 
                 pcout << "      Current increment norm / First increment norm: "  << newton_increment.l2_norm() / first_newton_increment_norm << std::endl;
 
-                // if (std::abs(newton_increment.l2_norm() / first_newton_increment_norm) < tolerance)
-                if (std::abs(residual_norm) <= tolerance)
+                if (std::abs(newton_increment.l2_norm() / first_newton_increment_norm) < tolerance)
                 {
                     break;
                 }
@@ -2083,15 +2102,19 @@
 
         double displacement = 0;
 
+        double delta_displacement = 0;
+
         bool reverse_loading = false;
 
-        unsigned int n_t_steps = n_time_steps;
+        unsigned int n_t_steps = 120;
         const double delta_t = 1.0 / n_t_steps;
-
+        unsigned int t_step_tension = (2.0 / 5.0) * n_t_steps;
         for (unsigned int t_step = 0; t_step < n_t_steps; ++t_step)
         {
             std::cout << "Step: " << t_step << std::endl;
 
+            // delta_displacement = - displacement;
+
             if (reverse_loading == false && displacement >= applied_displacement)
             {
                 reverse_loading = true;
@@ -2099,16 +2122,16 @@
 
             if (reverse_loading == false)
             {
-                displacement +=  t_step * delta_t * applied_displacement;
+                // displacement +=  t_step * delta_t * applied_displacement;
+                delta_displacement = delta_t * applied_displacement;
             }
             else
             {
-<<<<<<< HEAD
-                while (std::abs(displacement) < 2 * applied_displacement)
-=======
->>>>>>> 0ed80f90
-                displacement -= t_step * delta_t * applied_displacement;
-            }
+                // displacement -= t_step * delta_t * applied_displacement;
+                delta_displacement = -delta_t * applied_displacement;
+            }
+
+            // delta_displacement += displacement;
 
             // setup hanging nodes and Dirichlet constraints
             {
@@ -2122,7 +2145,7 @@
                     << "   Number of degrees of freedom: " << dof_handler.n_dofs()
                     << std::endl;
 
-                compute_dirichlet_constraints(displacement);
+                compute_dirichlet_constraints(delta_displacement);
 
                 all_constraints.copy_from(constraints_dirichlet_and_hanging_nodes);
                 all_constraints.close();
