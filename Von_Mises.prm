set polynomial degree             = 1
set number of initial refinements = 1
set number of time-steps          = 80
set refinement strategy           = global
set output directory              = Von_Mises
set applied displacement          = 0.01
<<<<<<< HEAD
set yield-criteria                = Von-Mises
set hardening-law                 = isotropic
=======
set yield-criteria                = Von-Mises
>>>>>>> 0ed80f90
<|MERGE_RESOLUTION|>--- conflicted
+++ resolved
@@ -1,12 +1,8 @@
 set polynomial degree             = 1
 set number of initial refinements = 1
-set number of time-steps          = 80
+set number of cycles              = 1
 set refinement strategy           = global
 set output directory              = Von_Mises
-set applied displacement          = 0.01
-<<<<<<< HEAD
+set applied displacement          = 1
 set yield-criteria                = Von-Mises
-set hardening-law                 = isotropic
-=======
-set yield-criteria                = Von-Mises
->>>>>>> 0ed80f90
+set hardening-law                 = isotropic